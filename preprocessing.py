--- conflicted
+++ resolved
@@ -63,11 +63,9 @@
         """
         step_size = int((1 - overlap_ratio) * window_size)
         hamming_window = hamming(window_size)
-<<<<<<< HEAD
-        n_segments = (len(data) - window_size) // step_size + 1
-=======
+
         n_segments = (len(self.data)-window_size)//step_size + 1
->>>>>>> 4c9eeafb
+
         segments = np.zeros((n_segments, window_size))
         for i in range(n_segments):
             start_idx = i * step_size
